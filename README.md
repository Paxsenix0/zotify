# Zotify

## A highly customizable music and podcast downloader

<p align="center">
  <img src="https://i.imgur.com/hGXQWSl.png" width="50%" alt="Zotify logo">
</p>

## Features

- Downloads at up to 320kbps \*
- Downloads directly from the source \*\*
- Downloads podcasts, playlists, liked songs, albums, artists, singles.
- Downloads synced lyrics from the source
- Option to download in real time to reduce suspicious API request behavior \*\*\*
- Supports multiple audio formats
- Download directly from URL or use built-in in search
- Bulk downloads from a list of URLs in a text file or parsed directly as arguments

\* Free accounts are limited to 160kbps \*\
\*\* Audio files are NOT substituted with ones from other sources (such as YouTube or Deezer) \*\*\
\*\*\* 'Real time' downloading limits at the speed of data transfer to typical streaming rates (download time ≈  duration of the track) \*\*\*

## Installation

### Dependencies

- Python 3.9 or greater
- FFmpeg

### Command

`python -m pip install git+https://github.com/Googolplexed0/zotify.git`

See [INSTALLATION](INSTALLATION.md) for a more detailed and opinionated installation walkthrough.

## Command Line Usage

### Basic Usage

`zotify <track/album/playlist/episode/artist url>`

Download track(s), album(s), playlist(s), podcast episode(s), or artist(s) specified by the URL(s) passed as a command line argument(s).
If an artist's URL is given, all albums by the specified artist will be downloaded. Can take multiple URLs as multiple arguments, which must be passed within quotes.

| Command Line Flag             | Function                                                                               |
|-------------------------------|----------------------------------------------------------------------------------------|
| `-h`, `--help`                | See this message                                                                       |
| `-c`, `--config-location`     | Specify a directory containing a Zotify `config.json` file to load settings            |
| `-u`, `--username`            | Account username                                                                       |
| `--password`                  | Account password                                                                       |
| `--token`                     | Authentication token                                                                    |

| Command Line Flag (exclusive) | Function                                                                               |
|-------------------------------|----------------------------------------------------------------------------------------|
| `-d`, `--download`            | Download all tracks/albums/episodes/playlists URLs within the file passed as argument  |
| `-p`, `--playlist`            | Download playlist(s) saved by your account (interactive)                               |
| `-l`, `--liked`               | Download all Liked Songs on your account                                               |
| `-f`, `--followed`            | Download all songs by all followed artists                                             |
| `-s`, `--search`              | Search tracks/albums/artists/playlists based on argument (interactive)                 |

## Advanced Options

All these options can either be configured in the config or via the commandline, in case of both the commandline-option has higher priority.  
<<<<<<< HEAD
Set arguments in the commandline like this: `-sc False` or `--codec mp3`. Wrap arguments containing spaces or non-alphanumeric characters (weird symbols) with quotes like this: `--output-liked-songs "Liked Songs/{song_name}"`

| Config Key                   | Command Line Flag                        | Default Value           | Description                                                                 |
|------------------------------|------------------------------------------|-------------------------|-----------------------------------------------------------------------------|
| `ROOT_PATH`                  | `-rp`, `--root-path`                     | `~/Music/Zotify Music`                           | Directory where Zotify saves music                 |
| `SAVE_CREDENTIALS`           | `--save-credentials`                     | True                                             | Whether login credentials should be saved          |
| `CREDENTIALS_LOCATION`       | `--creds`, `--credentials-location`      |                                                  | Directory containing credentials.json              |
| `OUTPUT`                     | `--output`                               |                                                  | Master output file pattern (see below)             |
| `OUTPUT_PLAYLIST`            | `-op`, `--output-playlist`               | `{playlist}/{artist}_{song_name}`                | Output file pattern for playlists                  |
| `OUTPUT_PLAYLIST_EXT`        | `-oe`, `--output-ext-playlist`           | `{playlist}/{playlist_num}_{artist}_{song_name}` | Output file pattern for extended playlists         |
| `OUTPUT_LIKED_SONGS`         | `-ol`, `--output-liked-songs`            | `Liked Songs/{artist}_{song_name}`               | Output file pattern for user's Liked Songs         |
| `OUTPUT_SINGLE`              | `-os`, `--output-single`                 | `{artist}/{album}/{artist} - {song_name}`        | Output file pattern for single tracks              |
| `OUTPUT_ALBUM`               | `-oa`, `--output-album`                  | `{album_artist}/{album}/{album_num} - {artist} - {song_name}` | Output file pattern for albums        |
| `EXPORT_M3U8`                | `-e`, `--export-m3u8`                    | False                     | Export tracks/albums/episodes/playlists with an accompanying .m3u8 file   |
| `LIKED_SONGS_ARCHIVE_M3U8`   | `--liked-songs-archive-m3u8`             | True                      | Use cumulative/archiving method when exporting .m3u8 file for Liked Songs |
| `ROOT_PODCAST_PATH`          | `-rpp`, `--root-podcast-path`            | `~/Music/Zotify Podcasts` | Directory where Zotify saves podcasts                                     |
| `TEMP_DOWNLOAD_DIR`          | `-td`, `--temp-download-dir`             |           | Download tracks to a temporary directory first                                            |
| `DOWNLOAD_FORMAT`            | `--codec`, `--download-format`           | copy      | Audio format/codec of downloads (aac, fdk_aac, m4a, mp3, ogg, opus, vorbis)               |
| `DOWNLOAD_QUALITY`           | `-q`, `--download-quality`               | auto      | Audio quality of downloads (normal, high, very_high*)                                     |
| `TRANSCODE_BITRATE`          | `-b`, `--bitrate`, `--transcode-bitrate` |           | Overwrite the bitrate for FFMPEG encoding                                                 |
| `ALBUM_ART_JPG_FILE`         | `--album-art-jpg-file`                   | False     | Save album art as a separate .jpg file                                                    |
| `SONG_ARCHIVE_LOCATION`      | `--song-archive-location`                |           | Directory where Zotify saves the global song_archive file                                 |
| `DISABLE_DIRECTORY_ARCHIVES` | `--disable-directory-archives`           | False     | Disable local song_archive in download directories                                        |
| `SPLIT_ALBUM_DISCS`          | `--split-album-discs`                    | False     | Saves each disk in its own folder                                                         |
| `DOWNLOAD_LYRICS`            | `--download-lyrics`                      | True      | Downloads synced lyrics in .lrc format, uses unsynced as fallback                         |
| `LYRICS_LOCATION`            | `--lyrics-location`                      |           | Directory where Zotify saves lyrics files (default is output directory)                   |
| `MD_DISC_TRACK_TOTALS`       | `--md-disc-track-totals`                 | True      | Whether track totals and disc totals should be saved in metadata                          |
| `MD_SAVE_GENRES`             | `--md-save-genres`                       | False     | Whether genres should be saved in metadata                                                |
| `MD_ALLGENRES`               | `--md-allgenres`                         | False     | Save all relevant genres in metadata                                                      |
| `MD_GENREDELIMITER`          | `--md-genredelimiter`                    | ,         | Delimiter character used to split genres in metadata                                      |
| `SKIP_EXISTING_FILES`        | `-ie`, `--skip-existing`                 | True      | Skip songs with the same name                                                             |
| `SKIP_PREVIOUSLY_DOWNLOADED` | `-ip`, `--skip-previously-downloaded`    | False     | Use the global song_archive file to skip previously downloaded songs                      |
| `RETRY_ATTEMPTS`             | `--retry-attempts`                       | 1         | Number of times Zotify will retry a failed request                                        |
| `BULK_WAIT_TIME`             | `--bulk-wait-time`                       | 1         | The wait time between bulk downloads                                                      |
| `OVERRIDE_AUTO_WAIT`         | `--override-auto-wait`                   | False     | Totally disable wait time between songs with the risk of instability                      |
| `CHUNK_SIZE`                 | `--chunk-size`                           | 20000     | Chunk size for downloading                                                                |
| `DOWNLOAD_REAL_TIME`         | `-rt`, `--download-real-time`            | False     | Downloads songs as fast as they would be played, should prevent account bans              |
| `LANGUAGE`                   | `--language`                             | en        | Language of metadata                                                                      |
| `PRINT_SPLASH`               | `--print-splash`                         | False     | Show the Zotify logo at startup                                                           |
| `PRINT_SKIPS`                | `--print-skips`                          | True      | Show messages if a song is being skipped                                                  |
| `PRINT_DOWNLOAD_PROGRESS`    | `--print-download-progress`              | True      | Show song download progress bar                                                           |
| `PRINT_URL_PROGRESS`         | `--print-url-progress`                   | True      | Show url progress bar                                                                     |
| `PRINT_ALBUM_PROGRESS`       | `--print-album-progress`                 | True      | Show album progress bar                                                                   |
| `PRINT_ARTIST_PROGRESS`      | `--print-artist-progress`                | True      | Show artist progress bar                                                                  |
| `PRINT_PLAYLIST_PROGRESS`    | `--print-playlist-progress`              | True      | Show playlist progress bar                                                                |
| `PRINT_PROGRESS_INFO`        | `--print-progress-info`                  | True      | Show download progress info                                                               |
| `PRINT_DOWNLOADS`            | `--print-downloads`                      | True      | Print messages when a song is finished downloading                                        |
| `PRINT_WARNINGS`             | `--print-warnings`                       | True      | Show warnings                                                                             |
| `PRINT_ERRORS`               | `--print-errors`                         | True      | Show errors                                                                               |
| `PRINT_API_ERRORS`           | `--print-api-errors`                     | True      | Show API errors                                                                           |
| `FFMPEG_LOG_LEVEL`           | `--ffmpeg-log-level`                     | error     | FFMPEG's logged level of detail when completing a transcoded download                     |

\* very_high (320k) is limited to Premium accounts only  

## Configuration Files

Using the `-c` (`--config-location`) flag does not set an alternate config location permanently. Alternate config locations must be specified in the command line each time Zotify is run. When unspecified, the configuration file will be read from and saved to the following default locations based on your operating system:

| OS              | Location                                                           |
|-----------------|--------------------------------------------------------------------|
| Windows         | `C:\Users\<USERNAME>\AppData\Roaming\Zotify\config.json`           |
| MacOS           | `/Users/<USERNAME>/Library/Application Support/Zotify/config.json` |
| Linux           | `/home/<USERNAME>/.config/zotify/config.json`                      |

To log out, just remove the configuration file and credentials file. Uninstalling Zotify does ***not*** remove either.

## Path Option Parsing

All pathing-related options (`CREDENTIALS_LOCATION`, `ROOT_PODCAST_PATH`, `TEMP_DOWNLOAD_DIR`, `SONG_ARCHIVE_LOCATION`, `LYRICS_LOCATION`) accept absolute paths.
They will substitute an initial `"."` with `ROOT_PATH` and properly expand both `"~"` & `"~user"` constructs.

The options `CREDENTIALS_LOCATION` and `SONG_ARCHIVE_LOCATION` use the following default locations depending on operating system:

| OS              | Location                                                |
|-----------------|---------------------------------------------------------|
| Windows         | `C:\Users\<USERNAME>\AppData\Roaming\Zotify\`           |
| MacOS           | `/Users/<USERNAME>/Library/Application Support/Zotify/` |
| Linux           | `/home/<USERNAME>/.local/share/zotify/`                 |

## Output Format

With the option `OUTPUT` (or the commandline parameter `--output`) you can specify the pattern for the file structure of downloaded songs (not podcasts).  
The value is relative to the `ROOT_PATH` directory and may contain the following placeholders:

| Placeholder       | Description                                                  |
|-------------------|--------------------------------------------------------------|
| `{artist}`        | The song artist                                              |
| `{album_artist}`  | The album artist                                             |
| `{album}`         | The song album                                               |
| `{song_name}`     | The song name                                                |
| `{release_year}`  | The song release year                                        |
| `{disc_number}`   | The disc number                                              |
| `{track_number}`  | The track number                                             |
| `{id}`            | The song id                                                  |
| `{track_id}`      | The track id                                                 |
| `{album_id}`      | (only when downloading albums) ID of the album               |
| `{album_num}`     | (only when downloading albums) Incrementing track number     |
| `{playlist}`      | (only when downloading playlists) Name of the playlist       |
| `{playlist_num}`  | (only when downloading playlists) Incrementing track number  |

### Example Values

`{playlist}/{artist} - {song_name}`

`{playlist}/{playlist_num}_{artist}_{song_name}`

`{album_artist}/{album}/{album_num} - {song_name}`

`{artist}/{album}/{album_num} - {artist} - {song_name}`

## Docker Usage

### Build the docker image from the Dockerfile

`docker build -t zotify .`

### Create and run a container from the image

`docker run --rm -v "$PWD/Zotify Music:/root/Music/Zotify Music" -v "$PWD/Zotify Podcasts:/root/Music/Zotify Podcasts" -it zotify`

## What do I do if I see "Your session has been terminated"?
=======
Be aware you have to set boolean values in the commandline like this: `--download-real-time=True`

| Key (config)                 | Commandline parameter            | Defaults | Description
|------------------------------|----------------------------------|----------|---------------------------------------------------------------------|
| CREDENTIALS_LOCATION         | --credentials-location           |          | The location of the credentials.json
| OUTPUT                       | --output                         |          | The output location/format (see below)
| SONG_ARCHIVE                 | --song-archive                   |          | The song_archive file for SKIP_PREVIOUSLY_DOWNLOADED
| ROOT_PATH                    | --root-path                      |          | Directory where Zotify saves music
| ROOT_PODCAST_PATH            | --root-podcast-path              |          | Directory where Zotify saves podcasts
| MAX_FILENAME_LENGTH          | --max-filename-length            | 255      | Maximum filename length
| SPLIT_ALBUM_DISCS            | --split-album-discs              | False    | Saves each disk in its own folder
| DOWNLOAD_LYRICS              | --download-lyrics                | True     | Downloads synced lyrics in .lrc format, uses unsynced as fallback.
| MD_ALLGENRES                 | --md-allgenres                   | False    | Save all relevant genres in metadata
| MD_GENREDELIMITER            | --md-genredelimiter              | ,        | Delimiter character used to split genres in metadata
| DOWNLOAD_FORMAT              | --download-format                | ogg      | The download audio format (aac, fdk_aac, m4a, mp3, ogg, opus, vorbis)
| DOWNLOAD_QUALITY             | --download-quality               | auto     | Audio quality of downloaded songs (normal, high, very_high*)
| TRANSCODE_BITRATE            | --transcode-bitrate              | auto     | Overwrite the bitrate for ffmpeg encoding
| SKIP_EXISTING_FILES          | --skip-existing                  | True     | Skip songs with the same name
| SKIP_PREVIOUSLY_DOWNLOADED   | --skip-previously-downloaded     | False    | Use a song_archive file to skip previously downloaded songs
| RETRY_ATTEMPTS               | --retry-attempts                 | 1        | Number of times Zotify will retry a failed request
| BULK_WAIT_TIME               | --bulk-wait-time                 | 1        | The wait time between bulk downloads
| OVERRIDE_AUTO_WAIT           | --override-auto-wait             | False    | Totally disable wait time between songs with the risk of instability
| CHUNK_SIZE                   | --chunk-size                     | 20000    | Chunk size for downloading
| DOWNLOAD_REAL_TIME           | --download-real-time             | False    | Downloads songs as fast as they would be played, should prevent account bans.
| LANGUAGE                     | --language                       | en       | Language for spotify metadata
| PRINT_SPLASH                 | --print-splash                   | False    | Show the Zotify logo at startup
| PRINT_SKIPS                  | --print-skips                    | True     | Show messages if a song is being skipped
| PRINT_DOWNLOAD_PROGRESS      | --print-download-progress        | True     | Show download/playlist progress bars
| PRINT_ERRORS                 | --print-errors                   | True     | Show errors
| PRINT_DOWNLOADS              | --print-downloads                | False    | Print messages when a song is finished downloading
| TEMP_DOWNLOAD_DIR            | --temp-download-dir              |          | Download tracks to a temporary directory first

*very-high is limited to premium only  

### Configuration 

You can find the configuration file in following locations:  
| OS              | Location          
|-----------------|-------------------------------------------------------------------|
| Windows         | `C:\Users\<USERNAME>\AppData\Roaming\Zotify\config.json`          |
| MacOS           | `/Users/<USERNAME>/Library/ApplicationSupport/Zotify/config.json` |
| Linux           | `/home/<USERNAME>/.config/zotify/config.json`                     |

To log out, just remove the configuration file. Uninstalling Zotify does not remove the config file.

### Output format

With the option `OUTPUT` (or the commandline parameter `--output`) you can specify the output location and format.  
The value is relative to the `ROOT_PATH`/`ROOT_PODCAST_PATH` directory and can contain the following placeholder:

| Placeholder     | Description
|-----------------|--------------------------------
| {artist}        | The song artist
| {album}         | The song album
| {song_name}     | The song name
| {release_year}  | The song release year
| {disc_number}   | The disc number
| {track_number}  | The track_number
| {id}            | The song id
| {track_id}      | The track id
| {ext}           | The file extension
| {album_id}      | (only when downloading albums) ID of the album
| {album_num}     | (only when downloading albums) Incrementing track number
| {playlist}      | (only when downloading playlists) Name of the playlist 
| {playlist_num}  | (only when downloading playlists) Incrementing track number

Example values could be:
~~~~
{playlist}/{artist} - {song_name}.{ext}
{playlist}/{playlist_num} - {artist} - {song_name}.{ext}
{artist} - {song_name}.{ext}
{artist}/{album}/{album_num} - {artist} - {song_name}.{ext}
~~~~

### Docker Usage
```
Build the docker image from the Dockerfile:
  docker build -t zotify .
Create and run a container from the image:
  docker run --rm -v "$PWD/Zotify Music:/root/Music/Zotify Music" -v "$PWD/Zotify Podcasts:/root/Music/Zotify Podcasts" -it zotify
```

### What do I do if I see "Your session has been terminated"?
>>>>>>> fb52e068

If you see this, don't worry! Just try logging back in. If you see the incorrect username or password error, reset your password and you should be able to log back in.

## Will my account get banned if I use this tool?

Currently no user has reported their account getting banned after using Zotify.

It is recommended you use Zotify with a burner account.
Alternatively, there is a configuration option labeled ```DOWNLOAD_REAL_TIME```, this limits the download speed to the duration of the song being downloaded thus appearing less suspicious.
This option is much slower and is only recommended for premium users who wish to download songs in 320kbps without buying premium on a burner account.

## Disclaimer

Zotify is intended to be used in compliance with DMCA, Section 1201, for educational, private and fair use. \
Zotify contributors are not responsible for any misuse of the program or source code.

## Contributing

Please refer to [CONTRIBUTING](CONTRIBUTING.md)

## Changelog

Please refer to [CHANGELOG](CHANGELOG.md)<|MERGE_RESOLUTION|>--- conflicted
+++ resolved
@@ -49,7 +49,7 @@
 | `-c`, `--config-location`     | Specify a directory containing a Zotify `config.json` file to load settings            |
 | `-u`, `--username`            | Account username                                                                       |
 | `--password`                  | Account password                                                                       |
-| `--token`                     | Authentication token                                                                    |
+| `--token`                     | Authentication token                                                                   |
 
 | Command Line Flag (exclusive) | Function                                                                               |
 |-------------------------------|----------------------------------------------------------------------------------------|
@@ -62,7 +62,6 @@
 ## Advanced Options
 
 All these options can either be configured in the config or via the commandline, in case of both the commandline-option has higher priority.  
-<<<<<<< HEAD
 Set arguments in the commandline like this: `-sc False` or `--codec mp3`. Wrap arguments containing spaces or non-alphanumeric characters (weird symbols) with quotes like this: `--output-liked-songs "Liked Songs/{song_name}"`
 
 | Config Key                   | Command Line Flag                        | Default Value           | Description                                                                 |
@@ -86,6 +85,7 @@
 | `ALBUM_ART_JPG_FILE`         | `--album-art-jpg-file`                   | False     | Save album art as a separate .jpg file                                                    |
 | `SONG_ARCHIVE_LOCATION`      | `--song-archive-location`                |           | Directory where Zotify saves the global song_archive file                                 |
 | `DISABLE_DIRECTORY_ARCHIVES` | `--disable-directory-archives`           | False     | Disable local song_archive in download directories                                        |
+| `MAX_FILENAME_LENGTH`        | `--max-filename-length`                  | 0         | Maximum character length of filenames, truncated to fit, 0 meaning no limit               |
 | `SPLIT_ALBUM_DISCS`          | `--split-album-discs`                    | False     | Saves each disk in its own folder                                                         |
 | `DOWNLOAD_LYRICS`            | `--download-lyrics`                      | True      | Downloads synced lyrics in .lrc format, uses unsynced as fallback                         |
 | `LYRICS_LOCATION`            | `--lyrics-location`                      |           | Directory where Zotify saves lyrics files (default is output directory)                   |
@@ -184,91 +184,6 @@
 `docker run --rm -v "$PWD/Zotify Music:/root/Music/Zotify Music" -v "$PWD/Zotify Podcasts:/root/Music/Zotify Podcasts" -it zotify`
 
 ## What do I do if I see "Your session has been terminated"?
-=======
-Be aware you have to set boolean values in the commandline like this: `--download-real-time=True`
-
-| Key (config)                 | Commandline parameter            | Defaults | Description
-|------------------------------|----------------------------------|----------|---------------------------------------------------------------------|
-| CREDENTIALS_LOCATION         | --credentials-location           |          | The location of the credentials.json
-| OUTPUT                       | --output                         |          | The output location/format (see below)
-| SONG_ARCHIVE                 | --song-archive                   |          | The song_archive file for SKIP_PREVIOUSLY_DOWNLOADED
-| ROOT_PATH                    | --root-path                      |          | Directory where Zotify saves music
-| ROOT_PODCAST_PATH            | --root-podcast-path              |          | Directory where Zotify saves podcasts
-| MAX_FILENAME_LENGTH          | --max-filename-length            | 255      | Maximum filename length
-| SPLIT_ALBUM_DISCS            | --split-album-discs              | False    | Saves each disk in its own folder
-| DOWNLOAD_LYRICS              | --download-lyrics                | True     | Downloads synced lyrics in .lrc format, uses unsynced as fallback.
-| MD_ALLGENRES                 | --md-allgenres                   | False    | Save all relevant genres in metadata
-| MD_GENREDELIMITER            | --md-genredelimiter              | ,        | Delimiter character used to split genres in metadata
-| DOWNLOAD_FORMAT              | --download-format                | ogg      | The download audio format (aac, fdk_aac, m4a, mp3, ogg, opus, vorbis)
-| DOWNLOAD_QUALITY             | --download-quality               | auto     | Audio quality of downloaded songs (normal, high, very_high*)
-| TRANSCODE_BITRATE            | --transcode-bitrate              | auto     | Overwrite the bitrate for ffmpeg encoding
-| SKIP_EXISTING_FILES          | --skip-existing                  | True     | Skip songs with the same name
-| SKIP_PREVIOUSLY_DOWNLOADED   | --skip-previously-downloaded     | False    | Use a song_archive file to skip previously downloaded songs
-| RETRY_ATTEMPTS               | --retry-attempts                 | 1        | Number of times Zotify will retry a failed request
-| BULK_WAIT_TIME               | --bulk-wait-time                 | 1        | The wait time between bulk downloads
-| OVERRIDE_AUTO_WAIT           | --override-auto-wait             | False    | Totally disable wait time between songs with the risk of instability
-| CHUNK_SIZE                   | --chunk-size                     | 20000    | Chunk size for downloading
-| DOWNLOAD_REAL_TIME           | --download-real-time             | False    | Downloads songs as fast as they would be played, should prevent account bans.
-| LANGUAGE                     | --language                       | en       | Language for spotify metadata
-| PRINT_SPLASH                 | --print-splash                   | False    | Show the Zotify logo at startup
-| PRINT_SKIPS                  | --print-skips                    | True     | Show messages if a song is being skipped
-| PRINT_DOWNLOAD_PROGRESS      | --print-download-progress        | True     | Show download/playlist progress bars
-| PRINT_ERRORS                 | --print-errors                   | True     | Show errors
-| PRINT_DOWNLOADS              | --print-downloads                | False    | Print messages when a song is finished downloading
-| TEMP_DOWNLOAD_DIR            | --temp-download-dir              |          | Download tracks to a temporary directory first
-
-*very-high is limited to premium only  
-
-### Configuration 
-
-You can find the configuration file in following locations:  
-| OS              | Location          
-|-----------------|-------------------------------------------------------------------|
-| Windows         | `C:\Users\<USERNAME>\AppData\Roaming\Zotify\config.json`          |
-| MacOS           | `/Users/<USERNAME>/Library/ApplicationSupport/Zotify/config.json` |
-| Linux           | `/home/<USERNAME>/.config/zotify/config.json`                     |
-
-To log out, just remove the configuration file. Uninstalling Zotify does not remove the config file.
-
-### Output format
-
-With the option `OUTPUT` (or the commandline parameter `--output`) you can specify the output location and format.  
-The value is relative to the `ROOT_PATH`/`ROOT_PODCAST_PATH` directory and can contain the following placeholder:
-
-| Placeholder     | Description
-|-----------------|--------------------------------
-| {artist}        | The song artist
-| {album}         | The song album
-| {song_name}     | The song name
-| {release_year}  | The song release year
-| {disc_number}   | The disc number
-| {track_number}  | The track_number
-| {id}            | The song id
-| {track_id}      | The track id
-| {ext}           | The file extension
-| {album_id}      | (only when downloading albums) ID of the album
-| {album_num}     | (only when downloading albums) Incrementing track number
-| {playlist}      | (only when downloading playlists) Name of the playlist 
-| {playlist_num}  | (only when downloading playlists) Incrementing track number
-
-Example values could be:
-~~~~
-{playlist}/{artist} - {song_name}.{ext}
-{playlist}/{playlist_num} - {artist} - {song_name}.{ext}
-{artist} - {song_name}.{ext}
-{artist}/{album}/{album_num} - {artist} - {song_name}.{ext}
-~~~~
-
-### Docker Usage
-```
-Build the docker image from the Dockerfile:
-  docker build -t zotify .
-Create and run a container from the image:
-  docker run --rm -v "$PWD/Zotify Music:/root/Music/Zotify Music" -v "$PWD/Zotify Podcasts:/root/Music/Zotify Podcasts" -it zotify
-```
-
-### What do I do if I see "Your session has been terminated"?
->>>>>>> fb52e068
 
 If you see this, don't worry! Just try logging back in. If you see the incorrect username or password error, reset your password and you should be able to log back in.
 
