import time
import ffmpy
import subprocess
from pathlib import PurePath, Path
from librespot.metadata import EpisodeId

<<<<<<< HEAD
from zotify.const import EPISODE_URL, SHOW_URL, PARTNER_URL, PERSISTED_QUERY, ERROR, ID, ITEMS, NAME, SHOW, DURATION_MS
=======
from zotify.const import EPISODE_INFO_URL, SHOWS_URL, PARTNER_URL, PERSISTED_QUERY, ERROR, ID, ITEMS, NAME, SHOW, DURATION_MS, EXT_MAP
>>>>>>> c22670d6
from zotify.termoutput import PrintChannel, Printer, Loader
from zotify.utils import create_download_directory, fix_filename, fmt_duration, wait_between_downloads
from zotify.zotify import Zotify


def get_episode_info(episode_id: str) -> tuple[str | None, str | None, str | None]:
    with Loader(PrintChannel.PROGRESS_INFO, "Fetching episode information..."):
        (raw, resp) = Zotify.invoke_url(f'{EPISODE_URL}/{episode_id}')
    if not resp:
        Printer.hashtaged(PrintChannel.ERROR, 'INVALID EPISODE ID')
    if ERROR in resp:
        return None, None, None
    duration_ms = resp[DURATION_MS]
    return fix_filename(resp[SHOW][NAME]), duration_ms, fix_filename(resp[NAME])


def get_show_episode_ids(show_id: str) -> list:
    with Loader(PrintChannel.PROGRESS_INFO, "Fetching episodes..."):
        episodes = Zotify.invoke_url_nextable(f'{SHOW_URL}/{show_id}/episodes', ITEMS)
    return [episode[ID] for episode in episodes]


def download_podcast_directly(url, filename):
    import functools
    import shutil
    import requests
    from tqdm.auto import tqdm
    
    r = requests.get(url, stream=True, allow_redirects=True)
    if r.status_code != 200:
        r.raise_for_status()  # Will only raise for 4xx codes, so...
        raise RuntimeError(
            f"Request to {url} returned status code {r.status_code}")
    file_size = int(r.headers.get('Content-Length', 0))
    
    path = Path(filename).expanduser().resolve()
    path.parent.mkdir(parents=True, exist_ok=True)
    
    desc = "(Unknown total file size)" if file_size == 0 else ""
    r.raw.read = functools.partial(
        r.raw.read, decode_content=True)  # Decompress if needed
    with tqdm.wrapattr(r.raw, "read", total=file_size, desc=desc) as r_raw:
        with path.open("wb") as f:
            shutil.copyfileobj(r_raw, f)
    
    return path


def download_show(show_id, pbar_stack: list | None = None):
    episode_ids = get_show_episode_ids(show_id)
    
    pos, pbar_stack = Printer.pbar_position_handler(3, pbar_stack)
    pbar = Printer.pbar(episode_ids, unit='episode', pos=pos,
                        disable=not Zotify.CONFIG.get_show_playlist_pbar())
    pbar_stack.append(pbar)
    
    for episode in pbar:
        download_episode(episode, pbar_stack)
        pbar.set_description(get_episode_info(episode)[2])
        Printer.refresh_all_pbars(pbar_stack)


def download_episode(episode_id, pbar_stack: list | None = None) -> None:
    
    podcast_name, duration_ms, episode_name = get_episode_info(episode_id)
    
    if podcast_name is None or episode_name is None or duration_ms is None:
        Printer.hashtaged(PrintChannel.ERROR, 'SKIPPING EPISODE - FAILED TO QUERY METADATA\n' +\
                                             f'Episode_ID: {str(episode_id)}')
        wait_between_downloads(); return
    
    if Zotify.CONFIG.get_regex_episode():
        regex_match = Zotify.CONFIG.get_regex_episode().search(episode_name)
        if regex_match:
            Printer.hashtaged(PrintChannel.SKIPPING, 'EPISODE MATCHES REGEX FILTER\n' +\
                                                    f'Episode_Name: {episode_name} - Episode_ID: {episode_id}\n'+\
                                                   (f'Regex Groups: {regex_match.groupdict()}' if regex_match.groups() else ""))
            wait_between_downloads(); return
    
    with Loader(PrintChannel.PROGRESS_INFO, "Preparing download..."):
        filename = f"{podcast_name} - {episode_name}"
        episode_path = PurePath(Zotify.CONFIG.get_root_podcast_path()) / podcast_name / f"{filename}.tmp"
        create_download_directory(episode_path.parent)
        
        (raw, resp) = Zotify.invoke_url(PARTNER_URL + episode_id + '"}&extensions=' + PERSISTED_QUERY)
        direct_download_url = resp["data"]["episode"]["audio"]["items"][-1]["url"]
        
        if "anon-podcast.scdn.co" in direct_download_url or "audio_preview_url" not in resp:
            episode_id = EpisodeId.from_base62(episode_id)
            stream = Zotify.get_content_stream(episode_id, Zotify.DOWNLOAD_QUALITY)
            
            if stream is None:
                Printer.hashtaged(PrintChannel.ERROR, 'SKIPPING EPISODE - FAILED TO GET CONTENT STREAM\n' +\
                                                        f'Episode_ID: {str(episode_id)}')
                wait_between_downloads(); return
            
            total_size: int = stream.input_stream.size
            episode_path_exists = Path(episode_path).is_file() and Path(episode_path).stat().st_size == total_size
            if episode_path_exists and Zotify.CONFIG.get_skip_existing():
                Printer.hashtaged(PrintChannel.SKIPPING, f'"{podcast_name} - {episode_name}" (EPISODE ALREADY EXISTS)')
                wait_between_downloads(); return
            
            time_start = time.time()
            downloaded = 0
            pos, pbar_stack = Printer.pbar_position_handler(1, pbar_stack)
            with open(episode_path, 'wb') as file, Printer.pbar(
                desc=filename,
                total=total_size,
                unit='B',
                unit_scale=True,
                unit_divisor=1024,
                disable=not Zotify.CONFIG.get_show_download_pbar(),
                pos=pos
            ) as pbar:
                while True:
                #for _ in range(int(total_size / Zotify.CONFIG.get_chunk_size()) + 2):
                    data = stream.input_stream.stream().read(Zotify.CONFIG.get_chunk_size())
                    pbar.update(file.write(data))
                    downloaded += len(data)
                    if data == b'':
                        break
                    if Zotify.CONFIG.get_download_real_time():
                        delta_real = time.time() - time_start
                        delta_want = (downloaded / total_size) * (int(duration_ms)/1000)
                        if delta_want > delta_real:
                            time.sleep(delta_want - delta_real)
            
            time_dl_end = time.time()
            time_elapsed_dl = fmt_duration(time_dl_end - time_start)
        else:
            # TODO add failure catch for after this function
            download_podcast_directly(direct_download_url, episode_path)
    
    Printer.hashtaged(PrintChannel.DOWNLOADS, f'DOWNLOADED: "{filename}"\n' +\
                                              f'DOWNLOAD TOOK {time_elapsed_dl}')
    
    try:
        with Loader(PrintChannel.PROGRESS_INFO, "Identifying episode audio codec..."):
            ff_m = ffmpy.FFprobe(
                global_options=['-hide_banner', f'-loglevel {Zotify.CONFIG.get_ffmpeg_log_level()}'],
                inputs={episode_path: ["-show_entries", "stream=codec_name"]},
            )
            stdout, _ = ff_m.run(stdout=subprocess.PIPE)
            codec = stdout.decode().strip().split("=")[1].split("\r")[0]
            
            if codec in EXT_MAP:
                suffix = EXT_MAP[codec]
            else:
                # gross, but shouldn't ever happen...
                suffix = codec
            
            episode_path_codec = episode_path.with_suffix(f".{suffix}")
            if Path(episode_path_codec).exists():
                Path(episode_path_codec).unlink()
            Path(episode_path).rename(episode_path_codec)
        
        Printer.debug(f"Detected Codec: {codec}\n" +\
                      f"File Renamed: {episode_path.name}")
    
    except ffmpy.FFExecutableNotFoundError:
        Path(episode_path).rename(episode_path.with_suffix(".mp3"))
        Printer.hashtaged(PrintChannel.WARNING, 'FFMPEG NOT FOUND\n' +\
                                                'SKIPPING CODEC ANALYSIS - OUTPUT ASSUMED MP3')
    
    wait_between_downloads()<|MERGE_RESOLUTION|>--- conflicted
+++ resolved
@@ -4,11 +4,7 @@
 from pathlib import PurePath, Path
 from librespot.metadata import EpisodeId
 
-<<<<<<< HEAD
-from zotify.const import EPISODE_URL, SHOW_URL, PARTNER_URL, PERSISTED_QUERY, ERROR, ID, ITEMS, NAME, SHOW, DURATION_MS
-=======
-from zotify.const import EPISODE_INFO_URL, SHOWS_URL, PARTNER_URL, PERSISTED_QUERY, ERROR, ID, ITEMS, NAME, SHOW, DURATION_MS, EXT_MAP
->>>>>>> c22670d6
+from zotify.const import EPISODE_URL, SHOW_URL, PARTNER_URL, PERSISTED_QUERY, ERROR, ID, ITEMS, NAME, SHOW, DURATION_MS, EXT_MAP
 from zotify.termoutput import PrintChannel, Printer, Loader
 from zotify.utils import create_download_directory, fix_filename, fmt_duration, wait_between_downloads
 from zotify.zotify import Zotify
