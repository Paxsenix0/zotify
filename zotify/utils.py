--- conflicted
+++ resolved
@@ -12,11 +12,7 @@
 import requests
 
 from zotify.const import ARTIST, GENRE, TRACKTITLE, ALBUM, YEAR, DISCNUMBER, TRACKNUMBER, ARTWORK, \
-<<<<<<< HEAD
-    WINDOWS_SYSTEM, LINUX_SYSTEM, ALBUMARTIST, TOTALTRACKS, TOTALDISCS, EXT_MAP
-=======
-    WINDOWS_SYSTEM, ALBUMARTIST
->>>>>>> 08d844fe
+    WINDOWS_SYSTEM, ALBUMARTIST, TOTALTRACKS, TOTALDISCS, EXT_MAP
 from zotify.zotify import Zotify
 
 
