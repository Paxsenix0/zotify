--- conflicted
+++ resolved
@@ -328,23 +328,13 @@
     >>> all('_' == fix_filename(chr(i)) for i in list(range(32)))
     True
     """
-<<<<<<< HEAD
-    return re.sub(r'[/\\:|<>"?*\0-\x1f]|^(AUX|COM[1-9]|CON|LPT[1-9]|NUL|PRN)(?![^.])|^\s|[\s.]$', "_", str(name), flags=re.IGNORECASE)
-=======
-    if platform.system() == WINDOWS_SYSTEM:
-        name = re.sub(r'[/\\:|<>"?*\0-\x1f]|^(AUX|COM[1-9]|CON|LPT[1-9]|NUL|PRN)(?![^.])|^\s|[\s.]$', "_", str(name), flags=re.IGNORECASE)
-    elif platform.system() == LINUX_SYSTEM:
-        name = re.sub(r'[/\0]', "_", str(name))
-    else: # MacOS
-        name = re.sub(r'[/:\0]', "_", str(name))
-
-    max_filename_length = Zotify.CONFIG.get_max_filename_length()
-    
-    if len(name) > max_filename_length:
-        name = name[:max_filename_length]
-
+    name = re.sub(r'[/\\:|<>"?*\0-\x1f]|^(AUX|COM[1-9]|CON|LPT[1-9]|NUL|PRN)(?![^.])|^\s|[\s.]$', "_", str(name), flags=re.IGNORECASE)
+    
+    maxlen = Zotify.CONFIG.get_max_filename_length()
+    if maxlen and len(name) > maxlen:
+        name = name[:maxlen]
+    
     return name
->>>>>>> fb52e068
 
 
 def fmt_seconds(secs: float) -> str:
